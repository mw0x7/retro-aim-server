package config

//go:generate go run github.com/mk6i/retro-aim-server/cmd/config_generator windows settings.bat
//go:generate go run github.com/mk6i/retro-aim-server/cmd/config_generator unix settings.env
type Config struct {
<<<<<<< HEAD
	AlertPort   string `envconfig:"ALERT_PORT" required:"true" val:"5194" description:"The port that the Alert service binds to."`
	AuthPort    string `envconfig:"AUTH_PORT" required:"true" val:"5190" description:"The port that the auth service binds to."`
	BOSPort     string `envconfig:"BOS_PORT" required:"true" val:"5191" description:"The port that the BOS service binds to."`
	ChatNavPort string `envconfig:"CHAT_NAV_PORT" required:"true" val:"5193" description:"The port that the chat nav service binds to."`
	ChatPort    string `envconfig:"CHAT_PORT" required:"true" val:"5192" description:"The port that the chat service binds to."`
	DBPath      string `envconfig:"DB_PATH" required:"true" val:"oscar.sqlite" description:"The path to the SQLite database file. The file and DB schema are auto-created if they doesn't exist."`
	DisableAuth bool   `envconfig:"DISABLE_AUTH" required:"true" val:"true" description:"Disable password check and auto-create new users at login time. Useful for quickly creating new accounts during development without having to register new users via the management API."`
	FailFast    bool   `envconfig:"FAIL_FAST" required:"true" val:"false" description:"Crash the server in case it encounters a client message type it doesn't recognize. This makes failures obvious for debugging purposes."`
	LogLevel    string `envconfig:"LOG_LEVEL" required:"true" val:"info" description:"Set logging granularity. Possible values: 'trace', 'debug', 'info', 'warn', 'error'."`
	OSCARHost   string `envconfig:"OSCAR_HOST" required:"true" val:"127.0.0.1" description:"The hostname that AIM clients connect to in order to reach OSCAR services (auth, BOS, BUCP, etc). Make sure the hostname is reachable by all clients. For local development, the default loopback address should work provided the server and AIM client(s) are running on the same machine. For LAN-only clients, a private IP address (e.g. 192.168..) or hostname should suffice. For clients connecting over the Internet, specify your public IP address and ensure that TCP ports 5190-5194 are open on your firewall."`
=======
	AlertPort   int    `envconfig:"ALERT_PORT" default:"5194" description:"The port that the Alert service binds to."`
	AuthPort    int    `envconfig:"AUTH_PORT" default:"5190" description:"The port that the auth service binds to."`
	BOSPort     int    `envconfig:"BOS_PORT" default:"5191" description:"The port that the BOS service binds to."`
	ChatNavPort int    `envconfig:"CHAT_NAV_PORT" default:"5193" description:"The port that the chat nav service binds to."`
	ChatPort    int    `envconfig:"CHAT_PORT" default:"5192" description:"The port that the chat service binds to."`
	DBType      string `envconfig:"DB_TYPE" default:"sqlite3" description:"The type of the database (sqlite3 or postgres)."`
	DBPath      string `envconfig:"DB_PATH" default:"oscar.sqlite" description:"The path to the database connection string. For SQLite, it is the file path. For PostgreSQL, it is the connection string."`
	DisableAuth bool   `envconfig:"DISABLE_AUTH" default:"true" description:"Disable password check and auto-create new users at login time. Useful for quickly creating new accounts during development without having to register new users via the management API."`
	FailFast    bool   `envconfig:"FAIL_FAST" default:"false" description:"Crash the server in case it encounters a client message type it doesn't recognize. This makes failures obvious for debugging purposes."`
	LogLevel    string `envconfig:"LOG_LEVEL" default:"info" description:"Set logging granularity. Possible values: 'trace', 'debug', 'info', 'warn', 'error'."`
	OSCARHost   string `envconfig:"OSCAR_HOST" default:"127.0.0.1" description:"The hostname that AIM clients connect to in order to reach OSCAR services (auth, BOS, BUCP, etc). Make sure the hostname is reachable by all clients. For local development, the default loopback address should work provided the server and AIM client(s) are running on the same machine. For LAN-only clients, a private IP address (e.g. 192.168..) or hostname should suffice. For clients connecting over the Internet, specify your public IP address and ensure that TCP ports 5190-5194 are open on your firewall."`
}

func Address(host string, port int) string {
	return fmt.Sprintf("%s:%d", host, port)
>>>>>>> 447fa098
}<|MERGE_RESOLUTION|>--- conflicted
+++ resolved
@@ -3,32 +3,18 @@
 //go:generate go run github.com/mk6i/retro-aim-server/cmd/config_generator windows settings.bat
 //go:generate go run github.com/mk6i/retro-aim-server/cmd/config_generator unix settings.env
 type Config struct {
-<<<<<<< HEAD
 	AlertPort   string `envconfig:"ALERT_PORT" required:"true" val:"5194" description:"The port that the Alert service binds to."`
 	AuthPort    string `envconfig:"AUTH_PORT" required:"true" val:"5190" description:"The port that the auth service binds to."`
 	BOSPort     string `envconfig:"BOS_PORT" required:"true" val:"5191" description:"The port that the BOS service binds to."`
 	ChatNavPort string `envconfig:"CHAT_NAV_PORT" required:"true" val:"5193" description:"The port that the chat nav service binds to."`
 	ChatPort    string `envconfig:"CHAT_PORT" required:"true" val:"5192" description:"The port that the chat service binds to."`
-	DBPath      string `envconfig:"DB_PATH" required:"true" val:"oscar.sqlite" description:"The path to the SQLite database file. The file and DB schema are auto-created if they doesn't exist."`
+  DBType      string `envconfig:"DB_TYPE" default:"sqlite3" description:"The type of the database (sqlite3 or postgres)."`
+	DBPath      string `envconfig:"DB_PATH" default:"oscar.sqlite" description:"The path to the database connection string. For SQLite, it is the file path. For PostgreSQL, it is the connection string."`
 	DisableAuth bool   `envconfig:"DISABLE_AUTH" required:"true" val:"true" description:"Disable password check and auto-create new users at login time. Useful for quickly creating new accounts during development without having to register new users via the management API."`
 	FailFast    bool   `envconfig:"FAIL_FAST" required:"true" val:"false" description:"Crash the server in case it encounters a client message type it doesn't recognize. This makes failures obvious for debugging purposes."`
 	LogLevel    string `envconfig:"LOG_LEVEL" required:"true" val:"info" description:"Set logging granularity. Possible values: 'trace', 'debug', 'info', 'warn', 'error'."`
 	OSCARHost   string `envconfig:"OSCAR_HOST" required:"true" val:"127.0.0.1" description:"The hostname that AIM clients connect to in order to reach OSCAR services (auth, BOS, BUCP, etc). Make sure the hostname is reachable by all clients. For local development, the default loopback address should work provided the server and AIM client(s) are running on the same machine. For LAN-only clients, a private IP address (e.g. 192.168..) or hostname should suffice. For clients connecting over the Internet, specify your public IP address and ensure that TCP ports 5190-5194 are open on your firewall."`
-=======
-	AlertPort   int    `envconfig:"ALERT_PORT" default:"5194" description:"The port that the Alert service binds to."`
-	AuthPort    int    `envconfig:"AUTH_PORT" default:"5190" description:"The port that the auth service binds to."`
-	BOSPort     int    `envconfig:"BOS_PORT" default:"5191" description:"The port that the BOS service binds to."`
-	ChatNavPort int    `envconfig:"CHAT_NAV_PORT" default:"5193" description:"The port that the chat nav service binds to."`
-	ChatPort    int    `envconfig:"CHAT_PORT" default:"5192" description:"The port that the chat service binds to."`
-	DBType      string `envconfig:"DB_TYPE" default:"sqlite3" description:"The type of the database (sqlite3 or postgres)."`
-	DBPath      string `envconfig:"DB_PATH" default:"oscar.sqlite" description:"The path to the database connection string. For SQLite, it is the file path. For PostgreSQL, it is the connection string."`
-	DisableAuth bool   `envconfig:"DISABLE_AUTH" default:"true" description:"Disable password check and auto-create new users at login time. Useful for quickly creating new accounts during development without having to register new users via the management API."`
-	FailFast    bool   `envconfig:"FAIL_FAST" default:"false" description:"Crash the server in case it encounters a client message type it doesn't recognize. This makes failures obvious for debugging purposes."`
-	LogLevel    string `envconfig:"LOG_LEVEL" default:"info" description:"Set logging granularity. Possible values: 'trace', 'debug', 'info', 'warn', 'error'."`
-	OSCARHost   string `envconfig:"OSCAR_HOST" default:"127.0.0.1" description:"The hostname that AIM clients connect to in order to reach OSCAR services (auth, BOS, BUCP, etc). Make sure the hostname is reachable by all clients. For local development, the default loopback address should work provided the server and AIM client(s) are running on the same machine. For LAN-only clients, a private IP address (e.g. 192.168..) or hostname should suffice. For clients connecting over the Internet, specify your public IP address and ensure that TCP ports 5190-5194 are open on your firewall."`
-}
 
 func Address(host string, port int) string {
 	return fmt.Sprintf("%s:%d", host, port)
->>>>>>> 447fa098
 }